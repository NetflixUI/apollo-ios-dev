import XCTest
@testable import Apollo
import ApolloTestSupport
import StarWarsAPI

class WatchQueryTests: XCTestCase, CacheDependentTesting {
  
  var cacheType: TestCacheProvider.Type {
    InMemoryTestCacheProvider.self
  }
  
  var defaultWaitTimeout: TimeInterval = 1
  
  var cache: NormalizedCache!
  var server: MockGraphQLServer!
  var client: ApolloClient!
  
  override func setUpWithError() throws {
    try super.setUpWithError()
    
    cache = try makeNormalizedCache()
    let store = ApolloStore(cache: cache)
    
    server = MockGraphQLServer()
    let networkTransport = MockNetworkTransport(server: server, store: store)
    
    client = ApolloClient(networkTransport: networkTransport, store: store)
  }
  
  override func tearDownWithError() throws {
    cache = nil
    server = nil
    client = nil
    
    try super.tearDownWithError()
  }
  
  func testRefetchWatchedQueryFromServerThroughWatcher() throws {
    let watchedQuery = HeroNameQuery()
    
    let resultObserver = makeResultObserver(for: watchedQuery)
    
    let watcher = GraphQLQueryWatcher(client: client, query: watchedQuery, resultHandler: resultObserver.handler)
    addTeardownBlock { watcher.cancel() }
    
    runActivity("Initial fetch from server") { _ in
      let serverRequestExpectation = server.expect(HeroNameQuery.self) { request in
        [
          "data": [
            "hero": [
              "name": "R2-D2",
              "__typename": "Droid"
            ]
          ]
        ]
<<<<<<< HEAD
=======
      ], store: store)
      let client = ApolloClient(networkTransport: networkTransport, store: store)

      var verifyResult: GraphQLResultHandler<HeroNameQuery.Data>

      verifyResult = { result in
        switch result {
        case .success(let graphQLResult):
          XCTAssertNil(graphQLResult.errors)
          XCTAssertEqual(graphQLResult.data?.hero?.name, "R2-D2")
        case .failure(let error):
          XCTFail("Unexpected error: \(error)")
        }
>>>>>>> 0de2954d
      }
      
      let initialWatcherResultExpectation = resultObserver.expectation(description: "Watcher received initial result from server") { result in
        let graphQLResult = try result.get()
        XCTAssertEqual(graphQLResult.source, .server)
        XCTAssertNil(graphQLResult.errors)
        
        let data = try XCTUnwrap(graphQLResult.data)
        XCTAssertEqual(data.hero?.name, "R2-D2")
      }
      
      watcher.fetch(cachePolicy: .fetchIgnoringCacheData)
      
      wait(for: [serverRequestExpectation, initialWatcherResultExpectation], timeout: defaultWaitTimeout)
    }
    
    runActivity("Refetch from server") { _ in
      let serverRequestExpectation = server.expect(HeroNameQuery.self) { request in
        [
          "data": [
            "hero": [
              "name": "Artoo",
              "__typename": "Droid"
            ]
          ]
        ]
      }
      
      let refetchedWatcherResultExpectation = resultObserver.expectation(description: "Watcher received refetched result from server") { result in
        let graphQLResult = try result.get()
        XCTAssertEqual(graphQLResult.source, .server)
        XCTAssertNil(graphQLResult.errors)
        
        let data = try XCTUnwrap(graphQLResult.data)
        XCTAssertEqual(data.hero?.name, "Artoo")
      }
      
      watcher.refetch()
      
      wait(for: [serverRequestExpectation, refetchedWatcherResultExpectation], timeout: defaultWaitTimeout)
    }
  }
  
  func testWatchedQueryGetsUpdatedAfterFetchingSameQueryWithChangedData() throws {
    let watchedQuery = HeroNameQuery()
    
    let resultObserver = makeResultObserver(for: watchedQuery)
    
    let watcher = GraphQLQueryWatcher(client: client, query: watchedQuery, resultHandler: resultObserver.handler)
    addTeardownBlock { watcher.cancel() }
    
    runActivity("Initial fetch from server") { _ in
      let serverRequestExpectation = server.expect(HeroNameQuery.self) { request in
        [
          "data": [
            "hero": [
              "name": "R2-D2",
              "__typename": "Droid"
            ]
          ]
        ]
      }
      
      let initialWatcherResultExpectation = resultObserver.expectation(description: "Watcher received initial result from server") { result in
        let graphQLResult = try result.get()
        XCTAssertEqual(graphQLResult.source, .server)
        XCTAssertNil(graphQLResult.errors)
        
        let data = try XCTUnwrap(graphQLResult.data)
        XCTAssertEqual(data.hero?.name, "R2-D2")
      }
      
      watcher.fetch(cachePolicy: .fetchIgnoringCacheData)
      
      wait(for: [serverRequestExpectation, initialWatcherResultExpectation], timeout: defaultWaitTimeout)
    }
    
    runActivity("Fetch same query from server returning changed data") { _ in
      let serverRequestExpectation = server.expect(HeroNameQuery.self) { request in
        [
          "data": [
            "hero": [
              "name": "Artoo",
              "__typename": "Droid"
            ]
          ]
        ]
      }
      
      let updatedWatcherResultExpectation = resultObserver.expectation(description: "Watcher received updated result from cache") { result in
        let graphQLResult = try result.get()
        XCTAssertEqual(graphQLResult.source, .cache)
        XCTAssertNil(graphQLResult.errors)
        
        let data = try XCTUnwrap(graphQLResult.data)
        XCTAssertEqual(data.hero?.name, "Artoo")
      }
      
      let otherFetchCompletedExpectation = expectation(description: "Other fetch completed")
      
      client.fetch(query: HeroNameQuery(), cachePolicy: .fetchIgnoringCacheData) { result in
        defer { otherFetchCompletedExpectation.fulfill() }
        XCTAssertSuccessResult(result)
      }
  
      wait(for: [serverRequestExpectation, otherFetchCompletedExpectation, updatedWatcherResultExpectation], timeout: defaultWaitTimeout)
    }
  }
  
  func testWatchedQueryDoesNotRefetchAfterSameQueryWithDifferentArgument() throws {
    let watchedQuery = HeroNameQuery()
    
    let resultObserver = makeResultObserver(for: watchedQuery)
    
    let watcher = GraphQLQueryWatcher(client: client, query: watchedQuery, resultHandler: resultObserver.handler)
    addTeardownBlock { watcher.cancel() }
    
    runActivity("Initial fetch from server") { _ in
      let serverRequestExpectation = server.expect(HeroNameQuery.self) { request in
        [
          "data": [
            "hero": [
              "name": "R2-D2",
              "__typename": "Droid"
            ]
          ]
        ]
      }
      
      let initialWatcherResultExpectation = resultObserver.expectation(description: "Watcher received initial result from server") { result in
        let graphQLResult = try result.get()
        XCTAssertEqual(graphQLResult.source, .server)
        XCTAssertNil(graphQLResult.errors)
        
        let data = try XCTUnwrap(graphQLResult.data)
        XCTAssertEqual(data.hero?.name, "R2-D2")
      }
      
      watcher.fetch(cachePolicy: .fetchIgnoringCacheData)
      
      wait(for: [serverRequestExpectation, initialWatcherResultExpectation], timeout: defaultWaitTimeout)
    }
    
    runActivity("Fetch same query from server with different argument") { _ in
      let serverRequestExpectation = server.expect(HeroNameQuery.self) { request in
        XCTAssertEqual(request.operation.episode, .jedi)
        
        return [
          "data": [
            "hero": [
              "name": "Artoo",
              "__typename": "Droid"
            ]
          ]
        ]
      }
      
      let noUpdatedResultExpectation = resultObserver.expectation(description: "Other query shouldn't trigger refetch") { _ in }
      noUpdatedResultExpectation.isInverted = true
      
      let otherFetchCompletedExpectation = expectation(description: "Other fetch completed")
      
      client.fetch(query: HeroNameQuery(episode: .jedi), cachePolicy: .fetchIgnoringCacheData) { result in
        defer { otherFetchCompletedExpectation.fulfill() }
        XCTAssertSuccessResult(result)
      }
      
      wait(for: [serverRequestExpectation, otherFetchCompletedExpectation, noUpdatedResultExpectation], timeout: defaultWaitTimeout)
    }
  }
  
  func testWatchedQueryGetsUpdatedWhenSameObjectHasChangedInDifferentQuery() throws {
    client.cacheKeyForObject = { $0["id"] }
    
    let watchedQuery = HeroNameWithIdQuery()
    
    let resultObserver = makeResultObserver(for: watchedQuery)
    
    let watcher = GraphQLQueryWatcher(client: client, query: watchedQuery, resultHandler: resultObserver.handler)
    addTeardownBlock { watcher.cancel() }
    
    runActivity("Initial fetch from server") { _ in
      let serverRequestExpectation = server.expect(HeroNameWithIdQuery.self) { request in
        [
          "data": [
            "hero": [
              "id": "2001",
              "name": "R2-D2",
              "__typename": "Droid"
            ]
          ]
        ]
      }
      
      let initialWatcherResultExpectation = resultObserver.expectation(description: "Watcher received initial result") { result in
        let graphQLResult = try result.get()
        XCTAssertEqual(graphQLResult.source, .server)
        XCTAssertNil(graphQLResult.errors)
        
        let data = try XCTUnwrap(graphQLResult.data)
        XCTAssertEqual(data.hero?.id, "2001")
        XCTAssertEqual(data.hero?.name, "R2-D2")
      }
      
      watcher.fetch(cachePolicy: .fetchIgnoringCacheData)
      
      wait(for: [serverRequestExpectation, initialWatcherResultExpectation], timeout: defaultWaitTimeout)
    }
    
    runActivity("Fetch same query from server with different argument but returning same object with changed data") { _ in
      let serverRequestExpectation = server.expect(HeroNameWithIdQuery.self) { request in
        XCTAssertEqual(request.operation.episode, .jedi)
        return [
          "data": [
            "hero": [
              "id": "2001",
              "name": "Artoo",
              "__typename": "Droid"
            ]
          ]
        ]
      }
      
      let updatedWatcherResultExpectation = resultObserver.expectation(description: "Updated result after refetching query") { result in
        let graphQLResult = try result.get()
        XCTAssertEqual(graphQLResult.source, .cache)
        XCTAssertNil(graphQLResult.errors)
        
        let data = try XCTUnwrap(graphQLResult.data)
        XCTAssertEqual(data.hero?.name, "Artoo")
      }
      
      let otherFetchCompletedExpectation = expectation(description: "Other fetch completed")
      
      client.fetch(query: HeroNameWithIdQuery(episode: .jedi), cachePolicy: .fetchIgnoringCacheData) { result in
        defer { otherFetchCompletedExpectation.fulfill() }
        XCTAssertSuccessResult(result)
      }
      
      wait(for: [serverRequestExpectation, otherFetchCompletedExpectation, updatedWatcherResultExpectation], timeout: defaultWaitTimeout)
    }
  }
  
  func testWatchedQueryGetsUpdatedWhenOverlappingQueryReturnsChangedData() throws {
    let watchedQuery = HeroAndFriendsNamesQuery()
    
    let resultObserver = makeResultObserver(for: watchedQuery)
    
    let watcher = GraphQLQueryWatcher(client: client, query: watchedQuery, resultHandler: resultObserver.handler)
    addTeardownBlock { watcher.cancel() }
    
    runActivity("Initial fetch from server") { _ in
      let serverRequestExpectation = server.expect(HeroAndFriendsNamesQuery.self) { request in
        [
          "data": [
            "hero": [
              "name": "R2-D2",
              "__typename": "Droid",
              "friends": [
                ["__typename": "Human", "name": "Luke Skywalker"],
                ["__typename": "Human", "name": "Han Solo"],
                ["__typename": "Human", "name": "Leia Organa"],
              ]
            ]
          ]
        ]
      }
      
      let initialWatcherResultExpectation = resultObserver.expectation(description: "Watcher received initial result from server") { result in
        let graphQLResult = try result.get()
        XCTAssertEqual(graphQLResult.source, .server)
        XCTAssertNil(graphQLResult.errors)
        
        let data = try XCTUnwrap(graphQLResult.data)
        XCTAssertEqual(data.hero?.name, "R2-D2")
        let friendsNames = data.hero?.friends?.compactMap { $0?.name }
        XCTAssertEqual(friendsNames, ["Luke Skywalker", "Han Solo", "Leia Organa"])
      }
      
      watcher.fetch(cachePolicy: .fetchIgnoringCacheData)
      
      wait(for: [serverRequestExpectation, initialWatcherResultExpectation], timeout: defaultWaitTimeout)
    }
    
    runActivity("Fetch overlapping query from server") { _ in
      let serverRequestExpectation = server.expect(HeroNameQuery.self) { request in
        [
          "data": [
            "hero": [
              "name": "Artoo",
              "__typename": "Droid"
            ]
          ]
        ]
      }
      
      let updatedWatcherResultExpectation = resultObserver.expectation(description: "Watcher received updated result from cache") { result in
        let graphQLResult = try result.get()
        XCTAssertEqual(graphQLResult.source, .cache)
        XCTAssertNil(graphQLResult.errors)
        
        let data = try XCTUnwrap(graphQLResult.data)
        XCTAssertEqual(data.hero?.name, "Artoo")
        let friendsNames = data.hero?.friends?.compactMap { $0?.name }
        XCTAssertEqual(friendsNames, ["Luke Skywalker", "Han Solo", "Leia Organa"])
      }
      
      let otherFetchCompletedExpectation = expectation(description: "Other fetch completed")
      
      client.fetch(query: HeroNameQuery(), cachePolicy: .fetchIgnoringCacheData) { result in
        defer { otherFetchCompletedExpectation.fulfill() }
        XCTAssertSuccessResult(result)
      }
      
      wait(for: [serverRequestExpectation, otherFetchCompletedExpectation, updatedWatcherResultExpectation], timeout: defaultWaitTimeout)
    }
  }
  
  func testListInWatchedQueryGetsUpdatedByListOfKeysFromOtherQuery() throws {
    client.cacheKeyForObject = { $0["id"] }
    
    let watchedQuery = HeroAndFriendsNamesWithIDsQuery()
    
    let resultObserver = makeResultObserver(for: watchedQuery)
    
    let watcher = GraphQLQueryWatcher(client: client, query: watchedQuery, resultHandler: resultObserver.handler)
    addTeardownBlock { watcher.cancel() }
    
    runActivity("Initial fetch from server") { _ in
      let serverRequestExpectation = server.expect(HeroAndFriendsNamesWithIDsQuery.self) { request in
        [
          "data": [
            "hero": [
              "id": "2001",
              "name": "R2-D2",
              "__typename": "Droid",
              "friends": [
                ["__typename": "Human", "id": "1000", "name": "Luke Skywalker"],
                ["__typename": "Human", "id": "1002", "name": "Han Solo"],
                ["__typename": "Human", "id": "1003", "name": "Leia Organa"],
              ]
            ]
          ]
        ]
      }
      
      let initialWatcherResultExpectation = resultObserver.expectation(description: "Watcher received initial result from server") { result in
        let graphQLResult = try result.get()
        XCTAssertEqual(graphQLResult.source, .server)
        XCTAssertNil(graphQLResult.errors)
        
        let data = try XCTUnwrap(graphQLResult.data)
        XCTAssertEqual(data.hero?.name, "R2-D2")
        let friendsNames = data.hero?.friends?.compactMap { $0?.name }
        XCTAssertEqual(friendsNames, ["Luke Skywalker", "Han Solo", "Leia Organa"])
      }
      
      watcher.fetch(cachePolicy: .fetchIgnoringCacheData)
      
      wait(for: [serverRequestExpectation, initialWatcherResultExpectation], timeout: defaultWaitTimeout)
    }
    
    runActivity("Fetch other query with list of updated keys from server") { _ in
      let serverRequestExpectation = server.expect(HeroAndFriendsIDsQuery.self) { request in
        [
          "data": [
            "hero": [
              "id": "2001",
              "name": "Artoo",
              "__typename": "Droid",
              "friends": [
                ["__typename": "Human", "id": "1003"],
                ["__typename": "Human", "id": "1000"],
              ]
            ]
          ]
        ]
      }
      
      let updatedWatcherResultExpectation = resultObserver.expectation(description: "Watcher received updated result from cache") { result in
        let graphQLResult = try result.get()
        XCTAssertEqual(graphQLResult.source, .cache)
        XCTAssertNil(graphQLResult.errors)
        
        let data = try XCTUnwrap(graphQLResult.data)
        XCTAssertEqual(data.hero?.name, "Artoo")
        let friendsNames = data.hero?.friends?.compactMap { $0?.name }
        XCTAssertEqual(friendsNames, ["Leia Organa", "Luke Skywalker"])
      }
      
      let otherFetchCompletedExpectation = expectation(description: "Other fetch completed")
      
      client.fetch(query: HeroAndFriendsIDsQuery(), cachePolicy: .fetchIgnoringCacheData) { result in
        defer { otherFetchCompletedExpectation.fulfill() }
        XCTAssertSuccessResult(result)
      }
            
      wait(for: [serverRequestExpectation, otherFetchCompletedExpectation, updatedWatcherResultExpectation], timeout: defaultWaitTimeout)
    }
  }
  
  func testWatchedQueryRefetchesFromServerAfterOtherQueryUpdatesListWithIncompleteObject() throws {
    client.store.cacheKeyForObject = { $0["id"] }
    
    let watchedQuery = HeroAndFriendsNamesWithIDsQuery()
    
    let resultObserver = makeResultObserver(for: watchedQuery)
    
    let watcher = GraphQLQueryWatcher(client: client, query: watchedQuery, resultHandler: resultObserver.handler)
    addTeardownBlock { watcher.cancel() }
    
    runActivity("Initial fetch from server") { _ in
      let serverRequestExpectation = server.expect(HeroAndFriendsNamesWithIDsQuery.self) { request in
        [
          "data": [
            "hero": [
              "id": "2001",
              "name": "R2-D2",
              "__typename": "Droid",
              "friends": [
                ["__typename": "Human", "id": "1000", "name": "Luke Skywalker"],
                ["__typename": "Human", "id": "1002", "name": "Han Solo"],
                ["__typename": "Human", "id": "1003", "name": "Leia Organa"],
              ]
            ]
          ]
        ]
      }
      
      let initialWatcherResultExpectation = resultObserver.expectation(description: "Watcher received initial result from server") { result in
        let graphQLResult = try result.get()
        XCTAssertEqual(graphQLResult.source, .server)
        XCTAssertNil(graphQLResult.errors)
        
        let data = try XCTUnwrap(graphQLResult.data)
        XCTAssertEqual(data.hero?.name, "R2-D2")
        let friendsNames = data.hero?.friends?.compactMap { $0?.name }
        XCTAssertEqual(friendsNames, ["Luke Skywalker", "Han Solo", "Leia Organa"])
      }
      
      watcher.fetch(cachePolicy: .fetchIgnoringCacheData)
      
      wait(for: [serverRequestExpectation, initialWatcherResultExpectation], timeout: defaultWaitTimeout)
    }
    
    runActivity("Fetch other query with list of updated keys from server") { _ in
      let serverRequestExpectation = server.expect(HeroAndFriendsIDsQuery.self) { request in
        [
          "data": [
            "hero": [
              "id": "2001",
              "name": "Artoo",
              "__typename": "Droid",
              "friends": [
                ["__typename": "Human", "id": "1003"],
                ["__typename": "Human", "id": "1004"],
                ["__typename": "Human", "id": "1000"],
              ]
            ]
          ]
        ]
      }
      
      let refetchServerRequestExpectation = server.expect(HeroAndFriendsNamesWithIDsQuery.self) { request in
        [
          "data": [
            "hero": [
              "id": "2001",
              "name": "Artoo",
              "__typename": "Droid",
              "friends": [
                ["__typename": "Human", "id": "1003", "name": "Leia Organa"],
                ["__typename": "Human", "id": "1004", "name": "Wilhuff Tarkin"],
                ["__typename": "Human", "id": "1000", "name": "Luke Skywalker"],
              ]
            ]
          ]
        ]
      }
      
      let updatedWatcherResultExpectation = resultObserver.expectation(description: "Watcher received updated result from cache") { result in
        let graphQLResult = try result.get()
        XCTAssertEqual(graphQLResult.source, .server)
        XCTAssertNil(graphQLResult.errors)
        
        let data = try XCTUnwrap(graphQLResult.data)
        XCTAssertEqual(data.hero?.name, "Artoo")
        let friendsNames = data.hero?.friends?.compactMap { $0?.name }
        XCTAssertEqual(friendsNames, ["Leia Organa", "Wilhuff Tarkin", "Luke Skywalker"])
      }
      
      let otherFetchCompletedExpectation = expectation(description: "Other fetch completed")
      
      client.fetch(query: HeroAndFriendsIDsQuery(), cachePolicy: .fetchIgnoringCacheData) { result in
        defer { otherFetchCompletedExpectation.fulfill() }
        XCTAssertSuccessResult(result)
      }
      
      wait(for: [serverRequestExpectation, otherFetchCompletedExpectation, refetchServerRequestExpectation, updatedWatcherResultExpectation], timeout: defaultWaitTimeout)
    }
  }
  
  func testWatchedQueryGetsUpdatedWhenObjectIsChangedByDirectStoreUpdate() throws {
    let watchedQuery = HeroAndFriendsNamesQuery()
    
    let resultObserver = makeResultObserver(for: watchedQuery)
    
    let watcher = GraphQLQueryWatcher(client: client, query: watchedQuery, resultHandler: resultObserver.handler)
    addTeardownBlock { watcher.cancel() }
    
    runActivity("Initial fetch from server") { _ in
      let serverRequestExpectation = server.expect(HeroAndFriendsNamesQuery.self) { request in
        [
          "data": [
            "hero": [
              "name": "R2-D2",
              "__typename": "Droid",
              "friends": [
                ["__typename": "Human", "name": "Luke Skywalker"],
                ["__typename": "Human", "name": "Han Solo"],
                ["__typename": "Human", "name": "Leia Organa"],
              ]
            ]
          ]
        ]
      }
      
      let initialWatcherResultExpectation = resultObserver.expectation(description: "Watcher received initial result from server") { result in
        let graphQLResult = try result.get()
        XCTAssertEqual(graphQLResult.source, .server)
        XCTAssertNil(graphQLResult.errors)
        
        let data = try XCTUnwrap(graphQLResult.data)
        XCTAssertEqual(data.hero?.name, "R2-D2")
        let friendsNames = data.hero?.friends?.compactMap { $0?.name }
        XCTAssertEqual(friendsNames, ["Luke Skywalker", "Han Solo", "Leia Organa"])
      }
      
      watcher.fetch(cachePolicy: .fetchIgnoringCacheData)
      
      wait(for: [serverRequestExpectation, initialWatcherResultExpectation], timeout: defaultWaitTimeout)
    }
    
    runActivity("Update object directly in store") { _ in
      let updatedWatcherResultExpectation = resultObserver.expectation(description: "Watcher received updated result from cache") { result in
        let graphQLResult = try result.get()
        XCTAssertEqual(graphQLResult.source, .cache)
        XCTAssertNil(graphQLResult.errors)
        
        let data = try XCTUnwrap(graphQLResult.data)
        XCTAssertEqual(data.hero?.name, "Artoo")
        
        let friendsNames = data.hero?.friends?.compactMap { $0?.name }
        XCTAssertEqual(friendsNames, ["Luke Skywalker", "Han Solo", "Leia Organa"])
      }
            
      client.store.withinReadWriteTransaction({ transaction in
        try transaction.update(query: HeroNameQuery()) { data in
          data.hero?.name = "Artoo"
        }
      })
      
      wait(for: [updatedWatcherResultExpectation], timeout: defaultWaitTimeout)
    }
  }
  
  func testWatchedQueryIsOnlyUpdatedOnceIfConcurrentFetchesAllReturnTheSameResult() throws {
    let watchedQuery = HeroNameQuery()
    
    let resultObserver = makeResultObserver(for: watchedQuery)
    
    let watcher = GraphQLQueryWatcher(client: client, query: watchedQuery, resultHandler: resultObserver.handler)
    addTeardownBlock { watcher.cancel() }
    
    runActivity("Initial fetch from server") { _ in
      let serverRequestExpectation = server.expect(HeroNameQuery.self) { request in
        [
          "data": [
            "hero": [
              "name": "R2-D2",
              "__typename": "Droid"
            ]
          ]
        ]
      }
      
      let initialWatcherResultExpectation = resultObserver.expectation(description: "Watcher received initial result from server") { result in
        let graphQLResult = try result.get()
        XCTAssertEqual(graphQLResult.source, .server)
        XCTAssertNil(graphQLResult.errors)
        
        let data = try XCTUnwrap(graphQLResult.data)
        XCTAssertEqual(data.hero?.name, "R2-D2")
      }
      
      watcher.fetch(cachePolicy: .fetchIgnoringCacheData)
      
      wait(for: [serverRequestExpectation, initialWatcherResultExpectation], timeout: defaultWaitTimeout)
    }
    
    let numberOfFetches = 1000
    
    runActivity("Fetch same query concurrently \(numberOfFetches) times") { _ in
      let serverRequestExpectation = server.expect(HeroNameQuery.self) { request in
        [
          "data": [
            "hero": [
              "name": "Artoo",
              "__typename": "Droid"
            ]
          ]
        ]
      }
      
      serverRequestExpectation.expectedFulfillmentCount = numberOfFetches
      
      let updatedWatcherResultExpectation = resultObserver.expectation(description: "Watcher received updated result from cache") { result in
        let graphQLResult = try result.get()
        XCTAssertEqual(graphQLResult.source, .cache)
        XCTAssertNil(graphQLResult.errors)
        
        let data = try XCTUnwrap(graphQLResult.data)
        XCTAssertEqual(data.hero?.name, "Artoo")
      }
      
      let otherFetchesCompletedExpectation = expectation(description: "Other fetches completed")
      otherFetchesCompletedExpectation.expectedFulfillmentCount = numberOfFetches
      
      DispatchQueue.concurrentPerform(iterations: numberOfFetches) { _ in
        client.fetch(query: HeroNameQuery(), cachePolicy: .fetchIgnoringCacheData) { [weak self] result in
          otherFetchesCompletedExpectation.fulfill()
          
          if let self = self, case .failure(let error) = result {
            self.record(error)
          }
        }
      }
      
      wait(for: [serverRequestExpectation, otherFetchesCompletedExpectation, updatedWatcherResultExpectation], timeout: 10)
      
      XCTAssertEqual(updatedWatcherResultExpectation.numberOfFulfillments, 1)
    }
  }
  
  func testWatchedQueryIsUpdatedMultipleTimesIfConcurrentFetchesReturnChangedData() throws {
    let watchedQuery = HeroNameQuery()
    
    let resultObserver = makeResultObserver(for: watchedQuery)
    
    let watcher = GraphQLQueryWatcher(client: client, query: watchedQuery, resultHandler: resultObserver.handler)
    addTeardownBlock { watcher.cancel() }
    
    runActivity("Initial fetch from server") { _ in
      let serverRequestExpectation = server.expect(HeroNameQuery.self) { request in
        [
          "data": [
            "hero": [
              "name": "R2-D2",
              "__typename": "Droid"
            ]
          ]
        ]
      }
      
      let initialWatcherResultExpectation = resultObserver.expectation(description: "Watcher received initial result from server") { result in
        let graphQLResult = try result.get()
        XCTAssertEqual(graphQLResult.source, .server)
        XCTAssertNil(graphQLResult.errors)
        
        let data = try XCTUnwrap(graphQLResult.data)
        XCTAssertEqual(data.hero?.name, "R2-D2")
      }
      
      watcher.fetch(cachePolicy: .fetchIgnoringCacheData)
      
      wait(for: [serverRequestExpectation, initialWatcherResultExpectation], timeout: defaultWaitTimeout)
    }
    
    let numberOfFetches = 1000
    
    runActivity("Fetch same query concurrently \(numberOfFetches) times") { _ in
      let serverRequestExpectation = server.expect(HeroNameQuery.self) { request in
        [
          "data": [
            "hero": [
              "name": "Artoo #\(UUID())",
              "__typename": "Droid"
            ]
          ]
        ]
      }
      
      serverRequestExpectation.expectedFulfillmentCount = numberOfFetches
      
      let updatedWatcherResultExpectation = resultObserver.expectation(description: "Watcher received updated result from cache") { result in
        let graphQLResult = try result.get()
        XCTAssertEqual(graphQLResult.source, .cache)
        XCTAssertNil(graphQLResult.errors)
        
        let data = try XCTUnwrap(graphQLResult.data)
        XCTAssertTrue(try XCTUnwrap(data.hero?.name).hasPrefix("Artoo"))
      }
      
      updatedWatcherResultExpectation.expectedFulfillmentCount = numberOfFetches
      
      let otherFetchesCompletedExpectation = expectation(description: "Other fetches completed")
      otherFetchesCompletedExpectation.expectedFulfillmentCount = numberOfFetches
      
      DispatchQueue.concurrentPerform(iterations: numberOfFetches) { _ in
        client.fetch(query: HeroNameQuery(), cachePolicy: .fetchIgnoringCacheData) { [weak self] result in
          otherFetchesCompletedExpectation.fulfill()
          
          if let self = self, case .failure(let error) = result {
            self.record(error)
          }
        }
      }
      
      wait(for: [serverRequestExpectation, otherFetchesCompletedExpectation, updatedWatcherResultExpectation], timeout: 10)
      
      XCTAssertEqual(updatedWatcherResultExpectation.numberOfFulfillments, numberOfFetches)
    }
  }
  
  func testWatchedQueryDependentKeysAreUpdatedAfterDirectStoreUpdate() {
    client.store.cacheKeyForObject = { $0["id"] }

    let watchedQuery = HeroAndFriendsNamesWithIDsQuery()

    let resultObserver = makeResultObserver(for: watchedQuery)

    let watcher = GraphQLQueryWatcher(client: client, query: watchedQuery, resultHandler: resultObserver.handler)
    addTeardownBlock { watcher.cancel() }

    runActivity("Initial fetch from server") { _ in
      let serverRequestExpectation = server.expect(HeroAndFriendsNamesWithIDsQuery.self) { request in
        [
          "data": [
            "hero": [
              "id": "2001",
              "name": "R2-D2",
              "__typename": "Droid",
              "friends": [
                ["__typename": "Human", "id": "1000", "name": "Luke Skywalker"],
              ]
            ]
          ]
        ]
      }

      let initialWatcherResultExpectation = resultObserver.expectation(description: "Watcher received initial result from server") { result in
        let graphQLResult = try result.get()
        XCTAssertEqual(graphQLResult.source, .server)
        XCTAssertNil(graphQLResult.errors)

        let data = try XCTUnwrap(graphQLResult.data)

        XCTAssertEqual(data.hero?.name, "R2-D2")

        let friendsNames = graphQLResult.data?.hero?.friends?.compactMap { $0?.name }
        XCTAssertEqual(friendsNames, ["Luke Skywalker"])

        let expectedDependentKeys: Set = [
          "2001.__typename",
          "2001.friends",
          "2001.id",
          "2001.name",
          "1000.__typename",
          "1000.id",
          "1000.name",
          "QUERY_ROOT.hero",
        ]
        let actualDependentKeys = try XCTUnwrap(graphQLResult.dependentKeys)
        XCTAssertEqual(actualDependentKeys, expectedDependentKeys)
      }

      watcher.fetch(cachePolicy: .fetchIgnoringCacheData)

      wait(for: [serverRequestExpectation, initialWatcherResultExpectation], timeout: defaultWaitTimeout)
    }

    runActivity("Update same query directly in store") { _ in
      let updatedWatcherResultExpectation = resultObserver.expectation(description: "Watcher received updated result from cache") { result in
        let graphQLResult = try result.get()
        XCTAssertEqual(graphQLResult.source, .cache)
        XCTAssertNil(graphQLResult.errors)

        let data = try XCTUnwrap(graphQLResult.data)

        XCTAssertEqual(data.hero?.name, "R2-D2")

        let friendsNames = data.hero?.friends?.compactMap { $0?.name }
        XCTAssertEqual(friendsNames, ["Luke Skywalker", "Han Solo"])

        let expectedDependentKeys: Set = [
          "2001.__typename",
          "2001.friends",
          "2001.id",
          "2001.name",
          "1000.__typename",
          "1000.id",
          "1000.name",
          "1002.__typename",
          "1002.id",
          "1002.name",
          "QUERY_ROOT.hero",
        ]
        let actualDependentKeys = try XCTUnwrap(graphQLResult.dependentKeys)
        XCTAssertEqual(actualDependentKeys, expectedDependentKeys)
      }

      client.store.withinReadWriteTransaction({ transaction in
        try transaction.update(query: HeroAndFriendsNamesWithIDsQuery()) { data in
          data.hero?.friends?.append(.makeHuman(id: "1002", name: "Han Solo"))
        }
      })

      wait(for: [updatedWatcherResultExpectation], timeout: defaultWaitTimeout)
    }
  }
  
  func testWatchedQueryDependentKeysAreUpdatedAfterOtherFetchReturnsChangedData() {
    client.store.cacheKeyForObject = { $0["id"] }

    let watchedQuery = HeroAndFriendsNamesWithIDsQuery()

    let resultObserver = makeResultObserver(for: watchedQuery)

    let watcher = GraphQLQueryWatcher(client: client, query: watchedQuery, resultHandler: resultObserver.handler)
    addTeardownBlock { watcher.cancel() }

    runActivity("Initial fetch from server") { _ in
      let serverRequestExpectation = server.expect(HeroAndFriendsNamesWithIDsQuery.self) { request in
        [
          "data": [
            "hero": [
              "id": "2001",
              "name": "R2-D2",
              "__typename": "Droid",
              "friends": [
                ["__typename": "Human", "id": "1000", "name": "Luke Skywalker"],
              ]
            ]
          ]
        ]
<<<<<<< HEAD
      }

      let initialWatcherResultExpectation = resultObserver.expectation(description: "Watcher received initial result from server") { result in
        let graphQLResult = try result.get()
        XCTAssertEqual(graphQLResult.source, .server)
        XCTAssertNil(graphQLResult.errors)

        let data = try XCTUnwrap(graphQLResult.data)

        XCTAssertEqual(data.hero?.name, "R2-D2")

        let friendsNames = graphQLResult.data?.hero?.friends?.compactMap { $0?.name }
        XCTAssertEqual(friendsNames, ["Luke Skywalker"])

        let expectedDependentKeys: Set = [
          "2001.__typename",
          "2001.friends",
          "2001.id",
          "2001.name",
          "1000.__typename",
          "1000.id",
          "1000.name",
          "QUERY_ROOT.hero",
        ]
        let actualDependentKeys = try XCTUnwrap(graphQLResult.dependentKeys)
        XCTAssertEqual(actualDependentKeys, expectedDependentKeys)
      }

      watcher.fetch(cachePolicy: .fetchIgnoringCacheData)

      wait(for: [serverRequestExpectation, initialWatcherResultExpectation], timeout: defaultWaitTimeout)
    }

    runActivity("Fetch other query from server") { _ in
      let serverRequestExpectation = server.expect(HeroAndFriendsNamesWithIDsQuery.self) { request in
        [
          "data": [
            "hero": [
              "id": "2001",
              "name": "R2-D2",
              "__typename": "Droid",
              "friends": [
                ["__typename": "Human", "id": "1000", "name": "Luke Skywalker"],
                ["__typename": "Human", "id": "1002", "name": "Han Solo"],
=======
      ], store: store)

      let client = ApolloClient(networkTransport: networkTransport, store: store)
      let query = HeroAndFriendsNamesWithIDsQuery()
      let hasPicardFriendExpectation = self.expectation(description: "Has friend named Jean-Luc Picard")
      let hasHanSoloFriendExpectation = self.expectation(description: "Has friend named Han Solo")
      let initialFetchExpectation = self.expectation(description: "Initial fetch")
      var expectedDependentKeys = [
        "0.__typename",
        "0.friends",
        "0.id",
        "0.name",
        "10.__typename",
        "10.id",
        "10.name",
        "QUERY_ROOT.hero",
      ]
      
      var fetchCount = 0
      let watcher = client.watch(query: query) { result in
        defer {
          if fetchCount == 0 {
            initialFetchExpectation.fulfill()
          }
          fetchCount += 1
        }
        switch result {
        case .success(let graphQLResult):
          XCTAssertEqual(graphQLResult.dependentKeys?.sorted(), expectedDependentKeys)
          guard let friends = graphQLResult.data?.hero?.friends else {
            XCTFail("404 friends not found")
            return
          }
          
          if friends.contains(where: { $0?.name == "Jean-Luc Picard" }) {
            hasPicardFriendExpectation.fulfill()
          }
          if friends.contains(where: { $0?.name == "Han Solo" }) {
            hasHanSoloFriendExpectation.fulfill()
          }
        case .failure(let error):
          XCTFail("Watcher error: \(error)")
        }
      }
      wait(for: [initialFetchExpectation], timeout: 1)
      
      /// Add an additional friend to the results so that the watcher for this query knows to look for updates to friend #11
      let updateInitialQueryExpectation = self.expectation(description: "Update initial query")
      store.withinReadWriteTransaction({ transaction in
        try transaction.update(query: query) { (data: inout HeroAndFriendsNamesWithIDsQuery.Data) in
          data.hero?.friends?.append(try .init(jsonObject: [
            "id": "11",
            "__typename": "Human",
            "name": "Jean-Luc Picard"
          ]))
          updateInitialQueryExpectation.fulfill()
        }
      })
      
      /// The dependent keys should have changed here since we've now added a new friend to the user's friends.
      expectedDependentKeys = [
        "0.__typename",
        "0.friends",
        "0.id",
        "0.name",
        "10.__typename",
        "10.id",
        "10.name",
        "11.__typename",
        "11.id",
        "11.name",
        "QUERY_ROOT.hero"
      ]
      
      wait(for: [updateInitialQueryExpectation, hasPicardFriendExpectation], timeout: 1)
      

      /// Send an update that updates friend #11 on a different query
      networkTransport.updateBody(to: [
        "data": [
          "hero": [
            "id": "2",
            "name": "R2-D2",
            "__typename": "Droid",
            "friends": [
              [
                "id": "11",
                "__typename": "Human",
                "name": "Han Solo"
>>>>>>> 0de2954d
              ]
            ]
          ]
        ]
      }
      
<<<<<<< HEAD
      let updatedWatcherResultExpectation = resultObserver.expectation(description: "Watcher received updated result from cache") { result in
        let graphQLResult = try result.get()
        XCTAssertEqual(graphQLResult.source, .cache)
        XCTAssertNil(graphQLResult.errors)

        let data = try XCTUnwrap(graphQLResult.data)

        XCTAssertEqual(data.hero?.name, "R2-D2")

        let friendsNames = data.hero?.friends?.compactMap { $0?.name }
        XCTAssertEqual(friendsNames, ["Luke Skywalker", "Han Solo"])

        let expectedDependentKeys: Set = [
          "2001.__typename",
          "2001.friends",
          "2001.id",
          "2001.name",
          "1000.__typename",
          "1000.id",
          "1000.name",
          "1002.__typename",
          "1002.id",
          "1002.name",
          "QUERY_ROOT.hero",
        ]
        let actualDependentKeys = try XCTUnwrap(graphQLResult.dependentKeys)
        XCTAssertEqual(actualDependentKeys, expectedDependentKeys)
      }
      
      let otherFetchCompletedExpectation = expectation(description: "Other fetch completed")
=======
      self.wait(for: [hasHanSoloFriendExpectation], timeout: 1)
>>>>>>> 0de2954d
      
      client.fetch(query: HeroAndFriendsNamesWithIDsQuery(), cachePolicy: .fetchIgnoringCacheData) { result in
        defer { otherFetchCompletedExpectation.fulfill() }
        XCTAssertSuccessResult(result)
      }

      wait(for: [serverRequestExpectation, otherFetchCompletedExpectation, updatedWatcherResultExpectation], timeout: defaultWaitTimeout)
    }
  }
}<|MERGE_RESOLUTION|>--- conflicted
+++ resolved
@@ -53,22 +53,6 @@
             ]
           ]
         ]
-<<<<<<< HEAD
-=======
-      ], store: store)
-      let client = ApolloClient(networkTransport: networkTransport, store: store)
-
-      var verifyResult: GraphQLResultHandler<HeroNameQuery.Data>
-
-      verifyResult = { result in
-        switch result {
-        case .success(let graphQLResult):
-          XCTAssertNil(graphQLResult.errors)
-          XCTAssertEqual(graphQLResult.data?.hero?.name, "R2-D2")
-        case .failure(let error):
-          XCTFail("Unexpected error: \(error)")
-        }
->>>>>>> 0de2954d
       }
       
       let initialWatcherResultExpectation = resultObserver.expectation(description: "Watcher received initial result from server") { result in
@@ -828,7 +812,7 @@
 
         XCTAssertEqual(data.hero?.name, "R2-D2")
 
-        let friendsNames = graphQLResult.data?.hero?.friends?.compactMap { $0?.name }
+        let friendsNames = data.hero?.friends?.compactMap { $0?.name }
         XCTAssertEqual(friendsNames, ["Luke Skywalker"])
 
         let expectedDependentKeys: Set = [
@@ -914,19 +898,18 @@
             ]
           ]
         ]
-<<<<<<< HEAD
-      }
-
-      let initialWatcherResultExpectation = resultObserver.expectation(description: "Watcher received initial result from server") { result in
-        let graphQLResult = try result.get()
-        XCTAssertEqual(graphQLResult.source, .server)
-        XCTAssertNil(graphQLResult.errors)
-
-        let data = try XCTUnwrap(graphQLResult.data)
-
-        XCTAssertEqual(data.hero?.name, "R2-D2")
-
-        let friendsNames = graphQLResult.data?.hero?.friends?.compactMap { $0?.name }
+      }
+
+      let initialWatcherResultExpectation = resultObserver.expectation(description: "Watcher received initial result from server") { result in
+        let graphQLResult = try result.get()
+        XCTAssertEqual(graphQLResult.source, .server)
+        XCTAssertNil(graphQLResult.errors)
+
+        let data = try XCTUnwrap(graphQLResult.data)
+
+        XCTAssertEqual(data.hero?.name, "R2-D2")
+
+        let friendsNames = data.hero?.friends?.compactMap { $0?.name }
         XCTAssertEqual(friendsNames, ["Luke Skywalker"])
 
         let expectedDependentKeys: Set = [
@@ -959,104 +942,12 @@
               "friends": [
                 ["__typename": "Human", "id": "1000", "name": "Luke Skywalker"],
                 ["__typename": "Human", "id": "1002", "name": "Han Solo"],
-=======
-      ], store: store)
-
-      let client = ApolloClient(networkTransport: networkTransport, store: store)
-      let query = HeroAndFriendsNamesWithIDsQuery()
-      let hasPicardFriendExpectation = self.expectation(description: "Has friend named Jean-Luc Picard")
-      let hasHanSoloFriendExpectation = self.expectation(description: "Has friend named Han Solo")
-      let initialFetchExpectation = self.expectation(description: "Initial fetch")
-      var expectedDependentKeys = [
-        "0.__typename",
-        "0.friends",
-        "0.id",
-        "0.name",
-        "10.__typename",
-        "10.id",
-        "10.name",
-        "QUERY_ROOT.hero",
-      ]
-      
-      var fetchCount = 0
-      let watcher = client.watch(query: query) { result in
-        defer {
-          if fetchCount == 0 {
-            initialFetchExpectation.fulfill()
-          }
-          fetchCount += 1
-        }
-        switch result {
-        case .success(let graphQLResult):
-          XCTAssertEqual(graphQLResult.dependentKeys?.sorted(), expectedDependentKeys)
-          guard let friends = graphQLResult.data?.hero?.friends else {
-            XCTFail("404 friends not found")
-            return
-          }
-          
-          if friends.contains(where: { $0?.name == "Jean-Luc Picard" }) {
-            hasPicardFriendExpectation.fulfill()
-          }
-          if friends.contains(where: { $0?.name == "Han Solo" }) {
-            hasHanSoloFriendExpectation.fulfill()
-          }
-        case .failure(let error):
-          XCTFail("Watcher error: \(error)")
-        }
-      }
-      wait(for: [initialFetchExpectation], timeout: 1)
-      
-      /// Add an additional friend to the results so that the watcher for this query knows to look for updates to friend #11
-      let updateInitialQueryExpectation = self.expectation(description: "Update initial query")
-      store.withinReadWriteTransaction({ transaction in
-        try transaction.update(query: query) { (data: inout HeroAndFriendsNamesWithIDsQuery.Data) in
-          data.hero?.friends?.append(try .init(jsonObject: [
-            "id": "11",
-            "__typename": "Human",
-            "name": "Jean-Luc Picard"
-          ]))
-          updateInitialQueryExpectation.fulfill()
-        }
-      })
-      
-      /// The dependent keys should have changed here since we've now added a new friend to the user's friends.
-      expectedDependentKeys = [
-        "0.__typename",
-        "0.friends",
-        "0.id",
-        "0.name",
-        "10.__typename",
-        "10.id",
-        "10.name",
-        "11.__typename",
-        "11.id",
-        "11.name",
-        "QUERY_ROOT.hero"
-      ]
-      
-      wait(for: [updateInitialQueryExpectation, hasPicardFriendExpectation], timeout: 1)
-      
-
-      /// Send an update that updates friend #11 on a different query
-      networkTransport.updateBody(to: [
-        "data": [
-          "hero": [
-            "id": "2",
-            "name": "R2-D2",
-            "__typename": "Droid",
-            "friends": [
-              [
-                "id": "11",
-                "__typename": "Human",
-                "name": "Han Solo"
->>>>>>> 0de2954d
               ]
             ]
           ]
         ]
       }
       
-<<<<<<< HEAD
       let updatedWatcherResultExpectation = resultObserver.expectation(description: "Watcher received updated result from cache") { result in
         let graphQLResult = try result.get()
         XCTAssertEqual(graphQLResult.source, .cache)
@@ -1087,9 +978,6 @@
       }
       
       let otherFetchCompletedExpectation = expectation(description: "Other fetch completed")
-=======
-      self.wait(for: [hasHanSoloFriendExpectation], timeout: 1)
->>>>>>> 0de2954d
       
       client.fetch(query: HeroAndFriendsNamesWithIDsQuery(), cachePolicy: .fetchIgnoringCacheData) { result in
         defer { otherFetchCompletedExpectation.fulfill() }
