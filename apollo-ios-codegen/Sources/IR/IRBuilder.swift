--- conflicted
+++ resolved
@@ -19,11 +19,7 @@
         schemaRootTypes: compilationResult.schemaRootTypes
       ),
       documentation: compilationResult.schemaDocumentation
-<<<<<<< HEAD
     )
-=======
-    )    
->>>>>>> 81f55a35
   }
 
   public func build(
@@ -74,7 +70,6 @@
       }
 
       fragmentCache[name] = .inProgress(task)
-<<<<<<< HEAD
 
       let fragment = await task.value
       fragmentCache[name] = .ready(fragment)
@@ -89,22 +84,6 @@
     }
   }
 
-=======
-
-      let fragment = await task.value
-      fragmentCache[name] = .ready(fragment)
-      return fragment
-    }
-
-    func getFragmentIfBuilt(named name: String) -> NamedFragment? {
-      guard case let .ready(cachedFragment) = fragmentCache[name] else {
-        return nil
-      }
-      return cachedFragment
-    }
-  }
-
->>>>>>> 81f55a35
   public func build(fragment fragmentDefinition: CompilationResult.FragmentDefinition) async -> NamedFragment {
     await builtFragmentStorage.getFragment(named: fragmentDefinition.name) {
       let rootField = CompilationResult.Field(
@@ -127,14 +106,10 @@
         definition: fragmentDefinition,
         rootField: result.rootField,
         referencedFragments: result.referencedFragments,
-<<<<<<< HEAD
         containsDeferredFragment: result.containsDeferredFragment,
-=======
->>>>>>> 81f55a35
         entities: result.entities
       )
     }
   }
 
-
 }