import Foundation
import Dispatch

/// An object that can be used to cancel an in progress action.
public protocol Cancellable: class {
  /// Cancel an in progress action.
  func cancel()
}

/// A cache policy that specifies whether results should be fetched from the server or loaded from the local cache.
public enum CachePolicy {
  /// Return data from the cache if available, else fetch results from the server.
  case returnCacheDataElseFetch
  ///  Always fetch results from the server.
  case fetchIgnoringCacheData
  ///  Always fetch results from the server, and don't store these in the cache.
  case fetchIgnoringCacheCompletely
  /// Return data from the cache if available, else return nil.
  case returnCacheDataDontFetch
  /// Return data from the cache if available, and always fetch results from the server.
  case returnCacheDataAndFetch
}

/// A handler for operation results.
///
/// - Parameters:
///   - result: The result of the performed operation, or `nil` if an error occurred.
///   - error: An error that indicates why the mutation failed, or `nil` if the mutation was succesful.
public typealias GraphQLResultHandler<Data> = (_ result: GraphQLResult<Data>?, _ error: Error?) -> Void

@available(*, deprecated, renamed: "GraphQLResultHandler")
public typealias OperationResultHandler<Operation: GraphQLOperation> = GraphQLResultHandler<Operation.Data>

/// The `ApolloClient` class provides the core API for Apollo. This API provides methods to fetch and watch queries, and to perform mutations.
public class ApolloClient {
  let networkTransport: NetworkTransport
    
  public let store: ApolloStore
    
  public var cacheKeyForObject: CacheKeyForObject? {
    get {
      return store.cacheKeyForObject
    }
    
    set {
      store.cacheKeyForObject = newValue
    }
  }
    
  private let queue: DispatchQueue
  private let operationQueue: OperationQueue
  
  /// Creates a client with the specified network transport and store.
  ///
  /// - Parameters:
  ///   - networkTransport: A network transport used to send operations to a server.
  ///   - store: A store used as a local cache. Defaults to an empty store backed by an in memory cache.
  public init(networkTransport: NetworkTransport, store: ApolloStore = ApolloStore(cache: InMemoryNormalizedCache())) {
    self.networkTransport = networkTransport
    self.store = store
    
    queue = DispatchQueue(label: "com.apollographql.ApolloClient")
    operationQueue = OperationQueue()
    operationQueue.underlyingQueue = queue
  }
  
  /// Creates a client with an HTTP network transport connecting to the specified URL.
  ///
  /// - Parameter url: The URL of a GraphQL server to connect to.
  public convenience init(url: URL) {
    self.init(networkTransport: HTTPNetworkTransport(url: url))
  }

  /// Clears apollo cache
  ///
  /// - Returns: Promise
  public func clearCache() -> Promise<Void> {
    return store.clearCache()
  }
  
  /// Fetches a query from the server or from the local cache, depending on the current contents of the cache and the specified cache policy.
  ///
  /// - Parameters:
  ///   - query: The query to fetch.
  ///   - fetchHTTPMethod: The HTTP Method to be used.
  ///   - cachePolicy: A cache policy that specifies when results should be fetched from the server and when data should be loaded from the local cache.
  ///   - queue: A dispatch queue on which the result handler will be called. Defaults to the main queue.
  ///   - resultHandler: An optional closure that is called when query results are available or when an error occurs.
  /// - Returns: An object that can be used to cancel an in progress fetch.
<<<<<<< HEAD
  @discardableResult public func fetch<Query: GraphQLQuery>(query: Query, cachePolicy: CachePolicy = .returnCacheDataElseFetch, context: UnsafeMutableRawPointer? = nil, queue: DispatchQueue = DispatchQueue.main, resultHandler: GraphQLResultHandler<Query.Data>? = nil) -> Cancellable {
    let resultHandler = wrapResultHandler(resultHandler, queue: queue)
    
    // If we don't have to go through the cache, there is no need to create an operation
    // and we can return a network task directly
    if cachePolicy == .fetchIgnoringCacheData || cachePolicy == .fetchIgnoringCacheCompletely {
      return send(operation: query, shouldPublishResultToStore: cachePolicy != .fetchIgnoringCacheCompletely, context: context, resultHandler: resultHandler)
    } else {
      let operation = FetchQueryOperation(client: self, query: query, cachePolicy: cachePolicy, context: context, resultHandler: resultHandler)
=======
  @discardableResult public func fetch<Query: GraphQLQuery>(query: Query, fetchHTTPMethod: FetchHTTPMethod = .POST, cachePolicy: CachePolicy = .returnCacheDataElseFetch, queue: DispatchQueue = DispatchQueue.main, resultHandler: OperationResultHandler<Query>? = nil) -> Cancellable {
    return _fetch(query: query, fetchHTTPMethod: fetchHTTPMethod, cachePolicy: cachePolicy, queue: queue, resultHandler: resultHandler)
  }
  
  func _fetch<Query: GraphQLQuery>(query: Query, fetchHTTPMethod: FetchHTTPMethod, cachePolicy: CachePolicy, context: UnsafeMutableRawPointer? = nil, queue: DispatchQueue, resultHandler: OperationResultHandler<Query>?) -> Cancellable {
    // If we don't have to go through the cache, there is no need to create an operation 
    // and we can return a network task directly
    if cachePolicy == .fetchIgnoringCacheData {
      return send(operation: query, fetchHTTPMethod: fetchHTTPMethod, context: context, handlerQueue: queue, resultHandler: resultHandler)
    } else {
      let operation = FetchQueryOperation(client: self, query: query, fetchHTTPMethod: fetchHTTPMethod, cachePolicy: cachePolicy, context: context, handlerQueue: queue, resultHandler: resultHandler)
>>>>>>> f5955e5d
      operationQueue.addOperation(operation)
      return operation
    }
  }
  
  /// Watches a query by first fetching an initial result from the server or from the local cache, depending on the current contents of the cache and the specified cache policy. After the initial fetch, the returned query watcher object will get notified whenever any of the data the query result depends on changes in the local cache, and calls the result handler again with the new result.
  ///
  /// - Parameters:
  ///   - query: The query to fetch.
  ///   - fetchHTTPMethod: The HTTP Method to be used.
  ///   - cachePolicy: A cache policy that specifies when results should be fetched from the server or from the local cache.
  ///   - queue: A dispatch queue on which the result handler will be called. Defaults to the main queue.
  ///   - resultHandler: An optional closure that is called when query results are available or when an error occurs.
  /// - Returns: A query watcher object that can be used to control the watching behavior.
<<<<<<< HEAD
  public func watch<Query: GraphQLQuery>(query: Query, cachePolicy: CachePolicy = .returnCacheDataElseFetch, queue: DispatchQueue = DispatchQueue.main, resultHandler: @escaping GraphQLResultHandler<Query.Data>) -> GraphQLQueryWatcher<Query> {
    let watcher = GraphQLQueryWatcher(client: self, query: query, resultHandler: wrapResultHandler(resultHandler, queue: queue))
=======
  public func watch<Query: GraphQLQuery>(query: Query, fetchHTTPMethod: FetchHTTPMethod = .POST, cachePolicy: CachePolicy = .returnCacheDataElseFetch, queue: DispatchQueue = DispatchQueue.main, resultHandler: @escaping OperationResultHandler<Query>) -> GraphQLQueryWatcher<Query> {
    let watcher = GraphQLQueryWatcher(client: self, query: query, fetchHTTPMethod: fetchHTTPMethod, handlerQueue: queue, resultHandler: resultHandler)
>>>>>>> f5955e5d
    watcher.fetch(cachePolicy: cachePolicy)
    return watcher
  }
  
  /// Performs a mutation by sending it to the server.
  ///
  /// - Parameters:
  ///   - mutation: The mutation to perform.
  ///   - fetchHTTPMethod: The HTTP Method to be used.
  ///   - queue: A dispatch queue on which the result handler will be called. Defaults to the main queue.
  ///   - resultHandler: An optional closure that is called when mutation results are available or when an error occurs.
  /// - Returns: An object that can be used to cancel an in progress mutation.
<<<<<<< HEAD
  @discardableResult public func perform<Mutation: GraphQLMutation>(mutation: Mutation, context: UnsafeMutableRawPointer? = nil, queue: DispatchQueue = DispatchQueue.main, resultHandler: GraphQLResultHandler<Mutation.Data>? = nil) -> Cancellable {
    return send(operation: mutation, shouldPublishResultToStore: true, context: context, resultHandler: wrapResultHandler(resultHandler, queue: queue))
=======
  @discardableResult public func perform<Mutation: GraphQLMutation>(mutation: Mutation, fetchHTTPMethod: FetchHTTPMethod = .POST, queue: DispatchQueue = DispatchQueue.main, resultHandler: OperationResultHandler<Mutation>? = nil) -> Cancellable {
        return _perform(mutation: mutation, fetchHTTPMethod: fetchHTTPMethod, queue: queue, resultHandler: resultHandler)
  }
  
  func _perform<Mutation: GraphQLMutation>(mutation: Mutation, fetchHTTPMethod: FetchHTTPMethod, context: UnsafeMutableRawPointer? = nil, queue: DispatchQueue, resultHandler: OperationResultHandler<Mutation>?) -> Cancellable {
    return send(operation: mutation, fetchHTTPMethod: fetchHTTPMethod, context: context, handlerQueue: queue, resultHandler: resultHandler)
>>>>>>> f5955e5d
  }

  /// Subscribe to a subscription
  ///
  /// - Parameters:
  ///   - subscription: The subscription to subscribe to.
  ///   - fetchHTTPMethod: The HTTP Method to be used.
  ///   - queue: A dispatch queue on which the result handler will be called. Defaults to the main queue.
  ///   - resultHandler: An optional closure that is called when mutation results are available or when an error occurs.
  /// - Returns: An object that can be used to cancel an in progress subscription.
<<<<<<< HEAD
  @discardableResult public func subscribe<Subscription: GraphQLSubscription>(subscription: Subscription, queue: DispatchQueue = DispatchQueue.main, resultHandler: @escaping GraphQLResultHandler<Subscription.Data>) -> Cancellable {
    return send(operation: subscription, shouldPublishResultToStore: true, context: nil, resultHandler: wrapResultHandler(resultHandler, queue: queue))
  }
    
  fileprivate func send<Operation: GraphQLOperation>(operation: Operation, shouldPublishResultToStore: Bool, context: UnsafeMutableRawPointer?, resultHandler: @escaping GraphQLResultHandler<Operation.Data>) -> Cancellable {
    return networkTransport.send(operation: operation) { (response, error) in
=======
  @discardableResult public func subscribe<Subscription: GraphQLSubscription>(subscription: Subscription, fetchHTTPMethod: FetchHTTPMethod = .POST, queue: DispatchQueue = DispatchQueue.main, resultHandler: @escaping OperationResultHandler<Subscription>) -> Cancellable {
    return send(operation: subscription, fetchHTTPMethod: fetchHTTPMethod, context: nil, handlerQueue: queue, resultHandler: resultHandler)
  }
  
    
  fileprivate func send<Operation: GraphQLOperation>(operation: Operation, fetchHTTPMethod: FetchHTTPMethod, context: UnsafeMutableRawPointer?, handlerQueue: DispatchQueue, resultHandler: OperationResultHandler<Operation>?) -> Cancellable {
    func notifyResultHandler(result: GraphQLResult<Operation.Data>?, error: Error?) {
      guard let resultHandler = resultHandler else { return }
      
      handlerQueue.async {
        resultHandler(result, error)
      }
    }
    
    return networkTransport.send(operation: operation, fetchHTTPMethod: fetchHTTPMethod) { (response, error) in
>>>>>>> f5955e5d
      guard let response = response else {
        resultHandler(nil, error)
        return
      }
      
      // If there is no need to publish the result to the store, we can use a fast path.
      if !shouldPublishResultToStore {
        do {
          let result = try response.parseResultFast()
          resultHandler(result, nil)
        } catch {
          resultHandler(nil, error)
        }
        return
      }
      
      firstly {
        try response.parseResult(cacheKeyForObject: self.cacheKeyForObject)
      }.andThen { (result, records) in
        if let records = records {
          self.store.publish(records: records, context: context).catch { error in
            preconditionFailure(String(describing: error))
          }
        }
        resultHandler(result, nil)
      }.catch { error in
        resultHandler(nil, error)
      }
    }
  }
}

private func wrapResultHandler<Data>(_ resultHandler: GraphQLResultHandler<Data>?, queue handlerQueue: DispatchQueue) -> GraphQLResultHandler<Data> {
  guard let resultHandler = resultHandler else {
    return { _, _ in }
  }
  
  return { (result, error) in
    handlerQueue.async {
      resultHandler(result, error)
    }
  }
}

private final class FetchQueryOperation<Query: GraphQLQuery>: AsynchronousOperation, Cancellable {
  let client: ApolloClient
  let query: Query
  let fetchHTTPMethod: FetchHTTPMethod
  let cachePolicy: CachePolicy
  let context: UnsafeMutableRawPointer?
  let resultHandler: GraphQLResultHandler<Query.Data>
  
  private var networkTask: Cancellable?
  
<<<<<<< HEAD
  init(client: ApolloClient, query: Query, cachePolicy: CachePolicy, context: UnsafeMutableRawPointer?, resultHandler: @escaping GraphQLResultHandler<Query.Data>) {
=======
  init(client: ApolloClient, query: Query, fetchHTTPMethod: FetchHTTPMethod, cachePolicy: CachePolicy, context: UnsafeMutableRawPointer?, handlerQueue: DispatchQueue, resultHandler: OperationResultHandler<Query>?) {
>>>>>>> f5955e5d
    self.client = client
    self.query = query
    self.fetchHTTPMethod = fetchHTTPMethod
    self.cachePolicy = cachePolicy
    self.context = context
    self.resultHandler = resultHandler
  }
  
  override public func start() {
    if isCancelled {
      state = .finished
      return
    }
    
    state = .executing
    
    if cachePolicy == .fetchIgnoringCacheData {
      fetchFromNetwork()
      return
    }
    
    client.store.load(query: query) { (result, error) in
      if error == nil {
        self.resultHandler(result, nil)
        
        if self.cachePolicy != .returnCacheDataAndFetch {
          self.state = .finished
          return
        }
      }
      
      if self.isCancelled {
        self.state = .finished
        return
      }
      
      if self.cachePolicy == .returnCacheDataDontFetch {
        self.resultHandler(nil, nil)
        self.state = .finished
        return
      }
      
      self.fetchFromNetwork()
    }
  }
  
  func fetchFromNetwork() {
<<<<<<< HEAD
    networkTask = client.send(operation: query, shouldPublishResultToStore: true, context: context) { (result, error) in
      self.resultHandler(result, error)
=======
    networkTask = client.send(operation: query, fetchHTTPMethod: fetchHTTPMethod, context: context, handlerQueue: handlerQueue) { (result, error) in
      self.notifyResultHandler(result: result, error: error)
>>>>>>> f5955e5d
      self.state = .finished
      return
    }
  }
  
  override public func cancel() {
    super.cancel()
    networkTask?.cancel()
  }
}<|MERGE_RESOLUTION|>--- conflicted
+++ resolved
@@ -87,29 +87,15 @@
   ///   - queue: A dispatch queue on which the result handler will be called. Defaults to the main queue.
   ///   - resultHandler: An optional closure that is called when query results are available or when an error occurs.
   /// - Returns: An object that can be used to cancel an in progress fetch.
-<<<<<<< HEAD
-  @discardableResult public func fetch<Query: GraphQLQuery>(query: Query, cachePolicy: CachePolicy = .returnCacheDataElseFetch, context: UnsafeMutableRawPointer? = nil, queue: DispatchQueue = DispatchQueue.main, resultHandler: GraphQLResultHandler<Query.Data>? = nil) -> Cancellable {
+  @discardableResult public func fetch<Query: GraphQLQuery>(query: Query, fetchHTTPMethod: FetchHTTPMethod = .POST, cachePolicy: CachePolicy = .returnCacheDataElseFetch, context: UnsafeMutableRawPointer? = nil, queue: DispatchQueue = DispatchQueue.main, resultHandler: GraphQLResultHandler<Query.Data>? = nil) -> Cancellable {
     let resultHandler = wrapResultHandler(resultHandler, queue: queue)
     
     // If we don't have to go through the cache, there is no need to create an operation
     // and we can return a network task directly
     if cachePolicy == .fetchIgnoringCacheData || cachePolicy == .fetchIgnoringCacheCompletely {
-      return send(operation: query, shouldPublishResultToStore: cachePolicy != .fetchIgnoringCacheCompletely, context: context, resultHandler: resultHandler)
+      return send(operation: query, fetchHTTPMethod: fetchHTTPMethod, shouldPublishResultToStore: cachePolicy != .fetchIgnoringCacheCompletely, context: context, resultHandler: resultHandler)
     } else {
-      let operation = FetchQueryOperation(client: self, query: query, cachePolicy: cachePolicy, context: context, resultHandler: resultHandler)
-=======
-  @discardableResult public func fetch<Query: GraphQLQuery>(query: Query, fetchHTTPMethod: FetchHTTPMethod = .POST, cachePolicy: CachePolicy = .returnCacheDataElseFetch, queue: DispatchQueue = DispatchQueue.main, resultHandler: OperationResultHandler<Query>? = nil) -> Cancellable {
-    return _fetch(query: query, fetchHTTPMethod: fetchHTTPMethod, cachePolicy: cachePolicy, queue: queue, resultHandler: resultHandler)
-  }
-  
-  func _fetch<Query: GraphQLQuery>(query: Query, fetchHTTPMethod: FetchHTTPMethod, cachePolicy: CachePolicy, context: UnsafeMutableRawPointer? = nil, queue: DispatchQueue, resultHandler: OperationResultHandler<Query>?) -> Cancellable {
-    // If we don't have to go through the cache, there is no need to create an operation 
-    // and we can return a network task directly
-    if cachePolicy == .fetchIgnoringCacheData {
-      return send(operation: query, fetchHTTPMethod: fetchHTTPMethod, context: context, handlerQueue: queue, resultHandler: resultHandler)
-    } else {
-      let operation = FetchQueryOperation(client: self, query: query, fetchHTTPMethod: fetchHTTPMethod, cachePolicy: cachePolicy, context: context, handlerQueue: queue, resultHandler: resultHandler)
->>>>>>> f5955e5d
+      let operation = FetchQueryOperation(client: self, query: query, fetchHTTPMethod: fetchHTTPMethod, cachePolicy: cachePolicy, context: context, resultHandler: resultHandler)  
       operationQueue.addOperation(operation)
       return operation
     }
@@ -124,13 +110,8 @@
   ///   - queue: A dispatch queue on which the result handler will be called. Defaults to the main queue.
   ///   - resultHandler: An optional closure that is called when query results are available or when an error occurs.
   /// - Returns: A query watcher object that can be used to control the watching behavior.
-<<<<<<< HEAD
-  public func watch<Query: GraphQLQuery>(query: Query, cachePolicy: CachePolicy = .returnCacheDataElseFetch, queue: DispatchQueue = DispatchQueue.main, resultHandler: @escaping GraphQLResultHandler<Query.Data>) -> GraphQLQueryWatcher<Query> {
-    let watcher = GraphQLQueryWatcher(client: self, query: query, resultHandler: wrapResultHandler(resultHandler, queue: queue))
-=======
-  public func watch<Query: GraphQLQuery>(query: Query, fetchHTTPMethod: FetchHTTPMethod = .POST, cachePolicy: CachePolicy = .returnCacheDataElseFetch, queue: DispatchQueue = DispatchQueue.main, resultHandler: @escaping OperationResultHandler<Query>) -> GraphQLQueryWatcher<Query> {
-    let watcher = GraphQLQueryWatcher(client: self, query: query, fetchHTTPMethod: fetchHTTPMethod, handlerQueue: queue, resultHandler: resultHandler)
->>>>>>> f5955e5d
+  public func watch<Query: GraphQLQuery>(query: Query, fetchHTTPMethod: FetchHTTPMethod = .POST, cachePolicy: CachePolicy = .returnCacheDataElseFetch, queue: DispatchQueue = DispatchQueue.main, resultHandler: @escaping GraphQLResultHandler<Query.Data>) -> GraphQLQueryWatcher<Query> {
+    let watcher = GraphQLQueryWatcher(client: self, query: query, fetchHTTPMethod: fetchHTTPMethod, resultHandler: wrapResultHandler(resultHandler, queue: queue))
     watcher.fetch(cachePolicy: cachePolicy)
     return watcher
   }
@@ -143,17 +124,8 @@
   ///   - queue: A dispatch queue on which the result handler will be called. Defaults to the main queue.
   ///   - resultHandler: An optional closure that is called when mutation results are available or when an error occurs.
   /// - Returns: An object that can be used to cancel an in progress mutation.
-<<<<<<< HEAD
-  @discardableResult public func perform<Mutation: GraphQLMutation>(mutation: Mutation, context: UnsafeMutableRawPointer? = nil, queue: DispatchQueue = DispatchQueue.main, resultHandler: GraphQLResultHandler<Mutation.Data>? = nil) -> Cancellable {
-    return send(operation: mutation, shouldPublishResultToStore: true, context: context, resultHandler: wrapResultHandler(resultHandler, queue: queue))
-=======
-  @discardableResult public func perform<Mutation: GraphQLMutation>(mutation: Mutation, fetchHTTPMethod: FetchHTTPMethod = .POST, queue: DispatchQueue = DispatchQueue.main, resultHandler: OperationResultHandler<Mutation>? = nil) -> Cancellable {
-        return _perform(mutation: mutation, fetchHTTPMethod: fetchHTTPMethod, queue: queue, resultHandler: resultHandler)
-  }
-  
-  func _perform<Mutation: GraphQLMutation>(mutation: Mutation, fetchHTTPMethod: FetchHTTPMethod, context: UnsafeMutableRawPointer? = nil, queue: DispatchQueue, resultHandler: OperationResultHandler<Mutation>?) -> Cancellable {
-    return send(operation: mutation, fetchHTTPMethod: fetchHTTPMethod, context: context, handlerQueue: queue, resultHandler: resultHandler)
->>>>>>> f5955e5d
+  @discardableResult public func perform<Mutation: GraphQLMutation>(mutation: Mutation, fetchHTTPMethod: FetchHTTPMethod = .POST, context: UnsafeMutableRawPointer? = nil, queue: DispatchQueue = DispatchQueue.main, resultHandler: GraphQLResultHandler<Mutation.Data>? = nil) -> Cancellable {
+    return send(operation: mutation, fetchHTTPMethod: fetchHTTPMethod, shouldPublishResultToStore: true, context: context, resultHandler: wrapResultHandler(resultHandler, queue: queue))
   }
 
   /// Subscribe to a subscription
@@ -164,30 +136,12 @@
   ///   - queue: A dispatch queue on which the result handler will be called. Defaults to the main queue.
   ///   - resultHandler: An optional closure that is called when mutation results are available or when an error occurs.
   /// - Returns: An object that can be used to cancel an in progress subscription.
-<<<<<<< HEAD
-  @discardableResult public func subscribe<Subscription: GraphQLSubscription>(subscription: Subscription, queue: DispatchQueue = DispatchQueue.main, resultHandler: @escaping GraphQLResultHandler<Subscription.Data>) -> Cancellable {
-    return send(operation: subscription, shouldPublishResultToStore: true, context: nil, resultHandler: wrapResultHandler(resultHandler, queue: queue))
-  }
-    
-  fileprivate func send<Operation: GraphQLOperation>(operation: Operation, shouldPublishResultToStore: Bool, context: UnsafeMutableRawPointer?, resultHandler: @escaping GraphQLResultHandler<Operation.Data>) -> Cancellable {
-    return networkTransport.send(operation: operation) { (response, error) in
-=======
-  @discardableResult public func subscribe<Subscription: GraphQLSubscription>(subscription: Subscription, fetchHTTPMethod: FetchHTTPMethod = .POST, queue: DispatchQueue = DispatchQueue.main, resultHandler: @escaping OperationResultHandler<Subscription>) -> Cancellable {
-    return send(operation: subscription, fetchHTTPMethod: fetchHTTPMethod, context: nil, handlerQueue: queue, resultHandler: resultHandler)
-  }
-  
-    
-  fileprivate func send<Operation: GraphQLOperation>(operation: Operation, fetchHTTPMethod: FetchHTTPMethod, context: UnsafeMutableRawPointer?, handlerQueue: DispatchQueue, resultHandler: OperationResultHandler<Operation>?) -> Cancellable {
-    func notifyResultHandler(result: GraphQLResult<Operation.Data>?, error: Error?) {
-      guard let resultHandler = resultHandler else { return }
-      
-      handlerQueue.async {
-        resultHandler(result, error)
-      }
-    }
-    
+  @discardableResult public func subscribe<Subscription: GraphQLSubscription>(subscription: Subscription, fetchHTTPMethod: FetchHTTPMethod = .POST, queue: DispatchQueue = DispatchQueue.main, resultHandler: @escaping GraphQLResultHandler<Subscription.Data>) -> Cancellable {
+    return send(operation: subscription, fetchHTTPMethod: fetchHTTPMethod, shouldPublishResultToStore: true, context: nil, resultHandler: wrapResultHandler(resultHandler, queue: queue))
+  }
+  
+  fileprivate func send<Operation: GraphQLOperation>(operation: Operation, fetchHTTPMethod: FetchHTTPMethod, shouldPublishResultToStore: Bool, context: UnsafeMutableRawPointer?, resultHandler: @escaping GraphQLResultHandler<Operation.Data>) -> Cancellable {
     return networkTransport.send(operation: operation, fetchHTTPMethod: fetchHTTPMethod) { (response, error) in
->>>>>>> f5955e5d
       guard let response = response else {
         resultHandler(nil, error)
         return
@@ -242,11 +196,7 @@
   
   private var networkTask: Cancellable?
   
-<<<<<<< HEAD
-  init(client: ApolloClient, query: Query, cachePolicy: CachePolicy, context: UnsafeMutableRawPointer?, resultHandler: @escaping GraphQLResultHandler<Query.Data>) {
-=======
-  init(client: ApolloClient, query: Query, fetchHTTPMethod: FetchHTTPMethod, cachePolicy: CachePolicy, context: UnsafeMutableRawPointer?, handlerQueue: DispatchQueue, resultHandler: OperationResultHandler<Query>?) {
->>>>>>> f5955e5d
+  init(client: ApolloClient, query: Query, fetchHTTPMethod: FetchHTTPMethod, cachePolicy: CachePolicy, context: UnsafeMutableRawPointer?, resultHandler: @escaping GraphQLResultHandler<Query.Data>) {
     self.client = client
     self.query = query
     self.fetchHTTPMethod = fetchHTTPMethod
@@ -294,13 +244,8 @@
   }
   
   func fetchFromNetwork() {
-<<<<<<< HEAD
-    networkTask = client.send(operation: query, shouldPublishResultToStore: true, context: context) { (result, error) in
+    networkTask = client.send(operation: query, fetchHTTPMethod: fetchHTTPMethod, shouldPublishResultToStore: true, context: context) { (result, error) in
       self.resultHandler(result, error)
-=======
-    networkTask = client.send(operation: query, fetchHTTPMethod: fetchHTTPMethod, context: context, handlerQueue: handlerQueue) { (result, error) in
-      self.notifyResultHandler(result: result, error: error)
->>>>>>> f5955e5d
       self.state = .finished
       return
     }
